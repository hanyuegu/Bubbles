--- conflicted
+++ resolved
@@ -124,11 +124,7 @@
     return (x,y,z)
 
 
-<<<<<<< HEAD
-def clip(geometry, clippingPlane, pointProjection,clippingRule, sort = True):
-=======
-def clip(geometry, clippingPlane, pointProjection,clippingRule,  args = None):
->>>>>>> c114cebf
+def clip(geometry, clippingPlane, pointProjection,clippingRule, args = None):
     """
         clips old_geo at the clippingPlane, orientation tells us which halfspace is the one to be clipped away
 
@@ -194,14 +190,13 @@
     clip_geometry["lineLoops"] = {**{Id:geometry["lineLoops"][Id] for Id in ltriangle_inside}, **{Id:geometry["lineLoops"][Id] for Id in ltriangle_boundary}}
     
     assert len(lineLoop) >= 3
-    if sort:
-        sorted_lineLoop = sort_lineLoop(geometry, list(lineLoop))
-        free_lineLoop_id = max([Id+1 for Id in geometry["lineLoops"]])
-        intersectionLoop = (free_lineLoop_id,sorted_lineLoop) 
-
-        return clip_geometry, intersectionLoop  
-    else: 
-        return clip_geometry
+    
+    sorted_lineLoop = sort_lineLoop(geometry, list(lineLoop))
+    free_lineLoop_id = max([Id+1 for Id in geometry["lineLoops"]])
+    intersectionLoop = (free_lineLoop_id,sorted_lineLoop) 
+
+    return clip_geometry, intersectionLoop  
+    
 
 def get_key(val,my_dict): 
     for key, value in my_dict.items(): 
